mod parse_position;
pub mod position;

#[cfg(feature = "regex")]
pub mod regex;

use std::num::ParseIntError;

use position::{
    AllPosition, BooleanPosition, CategoryPosition, PhonePosition, Position, SignedRangePosition,
    UndefinedPotision, UnsignedRangePosition,
};

use jlabel::Label;
use parse_position::{estimate_position, PositionError};

/// Errors from jlabel-question.
#[derive(Debug, Clone, thiserror::Error, PartialEq, Eq)]
pub enum ParseError {
<<<<<<< HEAD
    /// Failed to split given pattern to prefix,target, and suffix
    #[error("Failed splitting")]
    FailSplitting,

    /// Some patterns are pointing at position different from
    /// which the first pattern is pointing at.
=======
>>>>>>> 83e43030
    #[error("Position mismatch")]
    PositionMismatch,

    /// The extracted position prefix/suffix did not match
    /// any of the possible patterns.
    #[error("Invalid position")]
<<<<<<< HEAD
    InvalidPosition,

    /// The provided pattern or range is empty, so jlabel-question cannot parse it.
=======
    InvalidPosition(#[from] PositionError),
>>>>>>> 83e43030
    #[error("Empty patterns or range")]
    Empty,

    /// The range is incontinuous or not arranged in ascending order.
    #[error("Incontinuous range")]
    IncontinuousRange,

    /// Failed to parse integer field in a pattern containing wildcard.
    /// This might result from incorrect number of wildcards.
    #[error("Failed wildcard: {0}")]
    FailWildcard(ParseIntError),

    /// Failed to parse integer field in a pattern without wildcard.
    /// This might result from incorrect position of wildcard such as `1?2`.
    #[error("Failed literal: {0}")]
    FailLiteral(ParseIntError),

    /// Failed to parse boolean field.
    /// Boolean fields must be either `0` or `1` (except for `xx` which means empty).
    #[error("Invalid boolean: {0}")]
    InvalidBoolean(String),
    #[cfg(feature = "regex")]
    #[error("Failed regex")]
    FailRegex,
}

macro_rules! match_position {
    ($position:expr, $ranges:expr, [$($name:ident),*]) => {
        match $position {
            $(
                AllPosition::$name(position) => Ok(AllQuestion::$name(Question::new(position, $ranges)?)),
            )*
        }
    };
}

<<<<<<< HEAD
/// Parses question patterns in string, and if succeeds, returns the parsed question ([`AllQuestion`]).
///
/// Here is the necessary condition for the pattern to succeed in parsing,
/// but some questions may not succeed even if they fulfill these requirements.
///
/// - The patterns must be valid as htsvoice question pattern.
///   - Using `*` and `?` as wildcard, matches the entire full-context label.
///   - The pattern that cannot match full-context label in any situation (e.g. `*/A:-?????+*`) are not allowed.
/// - All the patterns must be about the same position (e.g. the first element of Phoneme, the last element of field `J`, etc.).
/// - Each pattern must *not* have conditions on two or more positions.
/// - When the pattern is about position of numerical field (except for categorical field such as `B`, `C`, or `D`),
///   - The pattern must be continuous.
///   - The pattern must be arranged in ascending order.
///   - Minus sign (`-`) can only be used in the first element of `A`.
///
/// Because this function cannot parse all of the valid htsvoice question patterns,
/// we recommend falling back to string&wildcard matching in case of failed parsing.
pub fn question(patterns: &[&str]) -> Result<AllQuestion, ParseError> {
    let [first, rest @ ..] = patterns else {
        return Err(ParseError::Empty);
    };
    let (prefix, range, suffix) = split_pattern(first).ok_or(ParseError::FailSplitting)?;

    let mut ranges = Vec::with_capacity(patterns.len());
    ranges.push(range);

    for pattern in rest {
        let (pre, range, suf) = split_pattern(pattern).ok_or(ParseError::FailSplitting)?;
        if pre != prefix || suf != suffix {
            return Err(ParseError::PositionMismatch);
        }
        ranges.push(range);
    }

    match_position!(
        position(prefix, suffix).ok_or(ParseError::InvalidPosition)?,
        &ranges,
        [
            Phone,
            SignedRange,
            UnsignedRange,
            Boolean,
            Category,
            Undefined
        ]
    )
=======
pub trait QuestionMatcher
where
    Self: Sized,
{
    fn parse(patterns: &[&str]) -> Result<Self, ParseError>;
    fn test(&self, label: &Label) -> bool;
>>>>>>> 83e43030
}

/// A main structure representing question.
///
/// This can be created from slice of strings using [`question`].
#[derive(Debug, Clone, PartialEq, Eq)]
pub enum AllQuestion {
    /// Question about phone fields of full-context label
    Phone(Question<PhonePosition>),
    /// Question about signed integer fields of full-context label
    SignedRange(Question<SignedRangePosition>),
    /// Question about unsigned integer fields of full-context label
    UnsignedRange(Question<UnsignedRangePosition>),
    /// Question about boolean fields of full-context label
    Boolean(Question<BooleanPosition>),
    /// Question about numerical categorical fields of full-context label
    Category(Question<CategoryPosition>),
    /// Question about undefined (always `xx`) fields of full-context label
    Undefined(Question<UndefinedPotision>),
}

<<<<<<< HEAD
impl AllQuestion {
    /// Checks if the full-context label matches the question.
    ///
    /// If you want to `test` on string label, parse it using `Label::from_str()` beforehand.
    pub fn test(&self, label: &Label) -> bool {
=======
impl QuestionMatcher for AllQuestion {
    fn parse(patterns: &[&str]) -> Result<Self, ParseError> {
        let mut position = None;
        let mut ranges = Vec::with_capacity(patterns.len());

        for pattern in patterns {
            let (pos, range) = estimate_position(pattern)?;

            if let Some(position) = position {
                if pos != position {
                    return Err(ParseError::PositionMismatch);
                }
            } else {
                position = Some(pos);
            }

            ranges.push(range);
        }

        match_position!(
            position.ok_or(ParseError::Empty)?,
            &ranges,
            [
                Phone,
                SignedRange,
                UnsignedRange,
                Boolean,
                Category,
                Undefined
            ]
        )
    }
    fn test(&self, label: &Label) -> bool {
>>>>>>> 83e43030
        match self {
            Self::Phone(q) => q.test(label),
            Self::SignedRange(q) => q.test(label),
            Self::UnsignedRange(q) => q.test(label),
            Self::Boolean(q) => q.test(label),
            Self::Category(q) => q.test(label),
            Self::Undefined(q) => q.test(label),
        }
    }
}

/// An inner structure representing a pair of position and range.
///
/// Used in variants of [`AllQuestion`]
#[derive(Debug, Clone, PartialEq, Eq)]
pub struct Question<P: Position> {
    pub position: P,
    pub range: Option<P::Range>,
}

impl<P: Position> Question<P> {
    pub fn new(position: P, ranges: &[&str]) -> Result<Self, ParseError> {
        match ranges {
            ["xx"] => Ok(Self {
                range: None,
                position,
            }),
            ranges => Ok(Self {
                range: Some(position.range(ranges)?),
                position,
            }),
        }
    }

    pub fn test(&self, label: &Label) -> bool {
        match (&self.range, self.position.get(label)) {
            (Some(range), Some(target)) => self.position.test(range, target),
            (None, None) => true,
            _ => false,
        }
    }
}

#[cfg(test)]
mod tests;<|MERGE_RESOLUTION|>--- conflicted
+++ resolved
@@ -1,3 +1,19 @@
+//! Here is the necessary condition for the pattern to succeed in parsing as [`AllQuestion`],
+//! but some questions may not succeed even if they fulfill these requirements.
+//!
+//! - The patterns must be valid as htsvoice question pattern.
+//!   - Using `*` and `?` as wildcard, matches the entire full-context label.
+//!   - The pattern that cannot match full-context label in any situation (e.g. `*/A:-?????+*`) are not allowed.
+//! - All the patterns must be about the same position (e.g. the first element of Phoneme, the last element of field `J`, etc.).
+//! - Each pattern must *not* have conditions on two or more positions.
+//! - When the pattern is about position of numerical field (except for categorical field such as `B`, `C`, or `D`),
+//!   - The pattern must be continuous.
+//!   - The pattern must be arranged in ascending order.
+//!   - Minus sign (`-`) can only be used in the first element of `A`.
+//!
+//! Because this function cannot parse all of the valid htsvoice question patterns,
+//! we recommend falling back to string&wildcard matching in case of failed parsing.
+
 mod parse_position;
 pub mod position;
 
@@ -17,28 +33,16 @@
 /// Errors from jlabel-question.
 #[derive(Debug, Clone, thiserror::Error, PartialEq, Eq)]
 pub enum ParseError {
-<<<<<<< HEAD
-    /// Failed to split given pattern to prefix,target, and suffix
-    #[error("Failed splitting")]
-    FailSplitting,
-
     /// Some patterns are pointing at position different from
     /// which the first pattern is pointing at.
-=======
->>>>>>> 83e43030
     #[error("Position mismatch")]
     PositionMismatch,
 
-    /// The extracted position prefix/suffix did not match
-    /// any of the possible patterns.
+    /// The pattern failed to parse.
     #[error("Invalid position")]
-<<<<<<< HEAD
-    InvalidPosition,
+    InvalidPosition(#[from] PositionError),
 
     /// The provided pattern or range is empty, so jlabel-question cannot parse it.
-=======
-    InvalidPosition(#[from] PositionError),
->>>>>>> 83e43030
     #[error("Empty patterns or range")]
     Empty,
 
@@ -60,7 +64,9 @@
     /// Boolean fields must be either `0` or `1` (except for `xx` which means empty).
     #[error("Invalid boolean: {0}")]
     InvalidBoolean(String),
+
     #[cfg(feature = "regex")]
+    /// Failed to build regex parser from the provided pattern.
     #[error("Failed regex")]
     FailRegex,
 }
@@ -75,61 +81,17 @@
     };
 }
 
-<<<<<<< HEAD
-/// Parses question patterns in string, and if succeeds, returns the parsed question ([`AllQuestion`]).
-///
-/// Here is the necessary condition for the pattern to succeed in parsing,
-/// but some questions may not succeed even if they fulfill these requirements.
-///
-/// - The patterns must be valid as htsvoice question pattern.
-///   - Using `*` and `?` as wildcard, matches the entire full-context label.
-///   - The pattern that cannot match full-context label in any situation (e.g. `*/A:-?????+*`) are not allowed.
-/// - All the patterns must be about the same position (e.g. the first element of Phoneme, the last element of field `J`, etc.).
-/// - Each pattern must *not* have conditions on two or more positions.
-/// - When the pattern is about position of numerical field (except for categorical field such as `B`, `C`, or `D`),
-///   - The pattern must be continuous.
-///   - The pattern must be arranged in ascending order.
-///   - Minus sign (`-`) can only be used in the first element of `A`.
-///
-/// Because this function cannot parse all of the valid htsvoice question patterns,
-/// we recommend falling back to string&wildcard matching in case of failed parsing.
-pub fn question(patterns: &[&str]) -> Result<AllQuestion, ParseError> {
-    let [first, rest @ ..] = patterns else {
-        return Err(ParseError::Empty);
-    };
-    let (prefix, range, suffix) = split_pattern(first).ok_or(ParseError::FailSplitting)?;
-
-    let mut ranges = Vec::with_capacity(patterns.len());
-    ranges.push(range);
-
-    for pattern in rest {
-        let (pre, range, suf) = split_pattern(pattern).ok_or(ParseError::FailSplitting)?;
-        if pre != prefix || suf != suffix {
-            return Err(ParseError::PositionMismatch);
-        }
-        ranges.push(range);
-    }
-
-    match_position!(
-        position(prefix, suffix).ok_or(ParseError::InvalidPosition)?,
-        &ranges,
-        [
-            Phone,
-            SignedRange,
-            UnsignedRange,
-            Boolean,
-            Category,
-            Undefined
-        ]
-    )
-=======
 pub trait QuestionMatcher
 where
     Self: Sized,
 {
+    /// Parses question patterns in string, and if succeeds, returns the parsed question.
     fn parse(patterns: &[&str]) -> Result<Self, ParseError>;
+
+    /// Checks if the full-context label matches the question.
+    ///
+    /// If you want to `test` on string label, parse it using `Label::from_str()` beforehand.
     fn test(&self, label: &Label) -> bool;
->>>>>>> 83e43030
 }
 
 /// A main structure representing question.
@@ -151,13 +113,6 @@
     Undefined(Question<UndefinedPotision>),
 }
 
-<<<<<<< HEAD
-impl AllQuestion {
-    /// Checks if the full-context label matches the question.
-    ///
-    /// If you want to `test` on string label, parse it using `Label::from_str()` beforehand.
-    pub fn test(&self, label: &Label) -> bool {
-=======
 impl QuestionMatcher for AllQuestion {
     fn parse(patterns: &[&str]) -> Result<Self, ParseError> {
         let mut position = None;
@@ -191,7 +146,6 @@
         )
     }
     fn test(&self, label: &Label) -> bool {
->>>>>>> 83e43030
         match self {
             Self::Phone(q) => q.test(label),
             Self::SignedRange(q) => q.test(label),
